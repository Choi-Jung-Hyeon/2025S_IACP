--- conflicted
+++ resolved
@@ -2,12 +2,7 @@
 from .supervised_learning import SupervisedLearning
 from .simclr import SimCLR
 from .rotnet import Rotnet
-<<<<<<< HEAD
+from .simsiam import SimSiam
 from .moco import MoCo
 
-__all__ = ['BaseFramework', 'SupervisedLearning', 'Rotnet', 'SimCLR', 'MoCo']
-=======
-from .simsiam import SimSiam
-
-__all__ = ['BaseFramework', 'SupervisedLearning', 'Rotnet', 'SimCLR', 'SimSiam']
->>>>>>> 859c82e0
+__all__ = ['BaseFramework', 'SupervisedLearning', 'Rotnet', 'SimCLR', 'SimSiam', 'MoCo']