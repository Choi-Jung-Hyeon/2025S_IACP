from .base import BaseFramework
from .supervised_learning import SupervisedLearning
<<<<<<< HEAD
from .rotnet import RotNet
from .simclr import SimCLR
=======
from .rotnet import Rotnet

__all__ = ['BaseFramework', 'SupervisedLearning', 'Rotnet']
>>>>>>> 18f1cfbe
<|MERGE_RESOLUTION|>--- conflicted
+++ resolved
@@ -1,10 +1,6 @@
 from .base import BaseFramework
 from .supervised_learning import SupervisedLearning
-<<<<<<< HEAD
-from .rotnet import RotNet
 from .simclr import SimCLR
-=======
 from .rotnet import Rotnet
 
-__all__ = ['BaseFramework', 'SupervisedLearning', 'Rotnet']
->>>>>>> 18f1cfbe
+__all__ = ['BaseFramework', 'SupervisedLearning', 'Rotnet', 'SimCLR']