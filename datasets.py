import torch
import torchvision
import torchvision.transforms as transforms
from torch.utils.data import Dataset

class SSLDataset(Dataset):
<<<<<<< HEAD
    """Dataset wrapper for SSL mode (labels 제거)"""
    def __init__(self, base_dataset, transform=None):
        self.base_dataset = base_dataset
        self.transform = transform
        
=======
    def __init__(self, base_dataset):
        self.base_dataset = base_dataset
    
>>>>>>> 18f1cfbe
    def __len__(self):
        return len(self.base_dataset)
    
    def __getitem__(self, idx):
<<<<<<< HEAD
        image, _ = self.base_dataset[idx]  # Ignore labels for SSL
        return self.transform(image)

class SimCLRDataset(Dataset):
    """Dataset wrapper for SSL mode (labels 제거)"""
    def __init__(self, base_dataset):
        self.base_dataset = base_dataset
        color_jitter = transforms.ColorJitter(0.8, 0.8, 0.8, 0.2)
        size = 32
        self.transform = transforms.Compose([
            transforms.RandomResizedCrop(size=size, scale=(0.2, 1.0), ratio=(3./4., 4./3.)),
            transforms.RandomHorizontalFlip(),
            transforms.RandomApply([color_jitter], p=0.8),
            transforms.RandomGrayscale(p=0.2),
            transforms.GaussianBlur(kernel_size=int(0.1 * size), sigma=(0.1, 2.0)),
            transforms.ToTensor()
        ])
        
    def __len__(self):
        return len(self.base_dataset)
    
    def __getitem__(self, idx):
        x, _ = self.base_dataset[idx]
        x_i = self.transform(x)
        x_j = self.transform(x)
        return (x_i, x_j), 0
=======
        image, _ = self.base_dataset[idx]
        return image
>>>>>>> 18f1cfbe

def get_transforms(train=True):
    if train:
        return transforms.Compose([
            transforms.RandomCrop(32, padding=4),
            transforms.RandomHorizontalFlip(),
            transforms.ToTensor(),
            transforms.Normalize((0.4914, 0.4822, 0.4465), (0.2023, 0.1994, 0.2010))
        ])
    else:
        return transforms.Compose([
            transforms.ToTensor(),
            transforms.Normalize((0.4914, 0.4822, 0.4465), (0.2023, 0.1994, 0.2010))
        ])

def load_dataset(dataset_name, train=True, ssl_mode=False):
    transform = get_transforms(train)
    
    if dataset_name == "cifar10":
        dataset = torchvision.datasets.CIFAR10(
            root='./data', train=train, download=True, transform=None
        )
    elif dataset_name == "cifar100":
        dataset = torchvision.datasets.CIFAR100(
            root='./data', train=train, download=True, transform=None
        )
    else:
        raise ValueError(f"Unknown dataset: {dataset_name}")
    
<<<<<<< HEAD
    # SSL mode: remove labels
    if ssl_mode == "simclr" and train:
        dataset = SimCLRDataset(dataset)
    elif ssl_mode and train:
        dataset = SSLDataset(dataset, transform=transform)
    else:
        dataset.transform = transform
    
    return dataset
=======
    return SSLDataset(dataset) if ssl_mode and train else dataset
>>>>>>> 18f1cfbe

def get_num_classes(dataset_name):
    return 10 if dataset_name == "cifar10" else 100<|MERGE_RESOLUTION|>--- conflicted
+++ resolved
@@ -4,22 +4,15 @@
 from torch.utils.data import Dataset
 
 class SSLDataset(Dataset):
-<<<<<<< HEAD
     """Dataset wrapper for SSL mode (labels 제거)"""
     def __init__(self, base_dataset, transform=None):
         self.base_dataset = base_dataset
         self.transform = transform
-        
-=======
-    def __init__(self, base_dataset):
-        self.base_dataset = base_dataset
-    
->>>>>>> 18f1cfbe
+
     def __len__(self):
         return len(self.base_dataset)
     
     def __getitem__(self, idx):
-<<<<<<< HEAD
         image, _ = self.base_dataset[idx]  # Ignore labels for SSL
         return self.transform(image)
 
@@ -46,10 +39,6 @@
         x_i = self.transform(x)
         x_j = self.transform(x)
         return (x_i, x_j), 0
-=======
-        image, _ = self.base_dataset[idx]
-        return image
->>>>>>> 18f1cfbe
 
 def get_transforms(train=True):
     if train:
@@ -79,7 +68,6 @@
     else:
         raise ValueError(f"Unknown dataset: {dataset_name}")
     
-<<<<<<< HEAD
     # SSL mode: remove labels
     if ssl_mode == "simclr" and train:
         dataset = SimCLRDataset(dataset)
@@ -89,9 +77,6 @@
         dataset.transform = transform
     
     return dataset
-=======
-    return SSLDataset(dataset) if ssl_mode and train else dataset
->>>>>>> 18f1cfbe
 
 def get_num_classes(dataset_name):
     return 10 if dataset_name == "cifar10" else 100